#! /usr/bin/env bash

if [ $# != 3 ];then
    echo "usage: ${0} config_path decode_config_path ckpt_path_prefix"
    exit -1
fi

ngpu=$(echo $CUDA_VISIBLE_DEVICES | awk -F "," '{print NF}')
echo "using $ngpu gpus..."

config_path=$1
decode_config_path=$2
ckpt_prefix=$3

for type in fullsentence; do
    echo "decoding ${type}"
    python3 -u ${BIN_DIR}/test.py \
    --ngpu ${ngpu} \
    --config ${config_path} \
    --decode_cfg ${decode_config_path} \
    --result_file ${ckpt_prefix}.${type}.rsl \
    --checkpoint_path ${ckpt_prefix} \
<<<<<<< HEAD
    --opts decode.decoding_method ${type} \
    --opts decode.decode_batch_size ${batch_size}
=======
    --opts decoding.decoding_method ${type} \
>>>>>>> 6272496d

    if [ $? -ne 0 ]; then
        echo "Failed in evaluation!"
        exit 1
    fi
done

exit 0<|MERGE_RESOLUTION|>--- conflicted
+++ resolved
@@ -20,12 +20,7 @@
     --decode_cfg ${decode_config_path} \
     --result_file ${ckpt_prefix}.${type}.rsl \
     --checkpoint_path ${ckpt_prefix} \
-<<<<<<< HEAD
     --opts decode.decoding_method ${type} \
-    --opts decode.decode_batch_size ${batch_size}
-=======
-    --opts decoding.decoding_method ${type} \
->>>>>>> 6272496d
 
     if [ $? -ne 0 ]; then
         echo "Failed in evaluation!"
