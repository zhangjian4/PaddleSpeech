# Copyright (c) 2021 PaddlePaddle Authors. All Rights Reserved.
#
# Licensed under the Apache License, Version 2.0 (the "License");
# you may not use this file except in compliance with the License.
# You may obtain a copy of the License at
#
#     http://www.apache.org/licenses/LICENSE-2.0
#
# Unless required by applicable law or agreed to in writing, software
# distributed under the License is distributed on an "AS IS" BASIS,
# WITHOUT WARRANTIES OR CONDITIONS OF ANY KIND, either express or implied.
# See the License for the specific language governing permissions and
# limitations under the License.
from typing import Any
from typing import List
from typing import Tuple
from typing import Union

import paddle
from paddle import nn
from paddle.nn import functional as F

from paddlespeech.s2t.utils.log import Log

#TODO(Hui Zhang): remove  fluid import
logger = Log(__name__).getlog()

########### hack logging #############
logger.warn = logger.warning

########### hack paddle #############
paddle.half = 'float16'
paddle.float = 'float32'
paddle.double = 'float64'
paddle.short = 'int16'
paddle.int = 'int32'
paddle.long = 'int64'
paddle.uint16 = 'uint16'
paddle.cdouble = 'complex128'

if not hasattr(paddle, 'softmax'):
    logger.debug("register user softmax to paddle, remove this when fixed!")
    setattr(paddle, 'softmax', paddle.nn.functional.softmax)

if not hasattr(paddle, 'log_softmax'):
    logger.debug("register user log_softmax to paddle, remove this when fixed!")
    setattr(paddle, 'log_softmax', paddle.nn.functional.log_softmax)

if not hasattr(paddle, 'sigmoid'):
    logger.debug("register user sigmoid to paddle, remove this when fixed!")
    setattr(paddle, 'sigmoid', paddle.nn.functional.sigmoid)

if not hasattr(paddle, 'log_sigmoid'):
    logger.debug("register user log_sigmoid to paddle, remove this when fixed!")
    setattr(paddle, 'log_sigmoid', paddle.nn.functional.log_sigmoid)

if not hasattr(paddle, 'relu'):
    logger.debug("register user relu to paddle, remove this when fixed!")
    setattr(paddle, 'relu', paddle.nn.functional.relu)


def cat(xs, dim=0):
    return paddle.concat(xs, axis=dim)


if not hasattr(paddle, 'cat'):
    logger.debug(
        "override cat of paddle if exists or register, remove this when fixed!")
    paddle.cat = cat


########### hack paddle.Tensor #############
def item(x: paddle.Tensor):
    return x.numpy().item()


if not hasattr(paddle.Tensor, 'item'):
    logger.debug(
        "override item of paddle.Tensor if exists or register, remove this when fixed!"
    )
    paddle.Tensor.item = item


def func_long(x: paddle.Tensor):
    return paddle.cast(x, paddle.long)


if not hasattr(paddle.Tensor, 'long'):
    logger.debug(
        "override long of paddle.Tensor if exists or register, remove this when fixed!"
    )
    paddle.Tensor.long = func_long
    paddle.static.Variable.long = func_long

if not hasattr(paddle.Tensor, 'numel'):
    logger.debug(
        "override numel of paddle.Tensor if exists or register, remove this when fixed!"
    )
    paddle.Tensor.numel = paddle.numel
    paddle.static.Variable.numel = paddle.numel


def new_full(x: paddle.Tensor,
             size: Union[List[int], Tuple[int], paddle.Tensor],
             fill_value: Union[float, int, bool, paddle.Tensor],
             dtype=None):
    return paddle.full(size, fill_value, dtype=x.dtype)


if not hasattr(paddle.Tensor, 'new_full'):
    logger.debug(
        "override new_full of paddle.Tensor if exists or register, remove this when fixed!"
    )
    paddle.Tensor.new_full = new_full
    paddle.static.Variable.new_full = new_full

<<<<<<< HEAD

def eq(xs: paddle.Tensor, ys: Union[paddle.Tensor, float]) -> paddle.Tensor:
    if convert_dtype_to_string(xs.dtype) == paddle.bool:
        xs = xs.astype(paddle.int)
    return xs.equal(ys)


if not hasattr(paddle.Tensor, 'eq'):
    logger.debug(
        "override eq of paddle.Tensor if exists or register, remove this when fixed!"
    )
    paddle.Tensor.eq = eq
    paddle.static.Variable.eq = eq

if not hasattr(paddle, 'eq'):
    logger.debug(
        "override eq of paddle if exists or register, remove this when fixed!")
    paddle.eq = eq


=======
>>>>>>> d098e027
def contiguous(xs: paddle.Tensor) -> paddle.Tensor:
    return xs


if not hasattr(paddle.Tensor, 'contiguous'):
    logger.debug(
        "override contiguous of paddle.Tensor if exists or register, remove this when fixed!"
    )
    paddle.Tensor.contiguous = contiguous
    paddle.static.Variable.contiguous = contiguous


def view(xs: paddle.Tensor, *args: int) -> paddle.Tensor:
    return xs.reshape(args)


if not hasattr(paddle.Tensor, 'view'):
    logger.debug("register user view to paddle.Tensor, remove this when fixed!")
    paddle.Tensor.view = view
    paddle.static.Variable.view = view


def view_as(xs: paddle.Tensor, ys: paddle.Tensor) -> paddle.Tensor:
    return xs.reshape(paddle.shape(ys))


if not hasattr(paddle.Tensor, 'view_as'):
    logger.debug(
        "register user view_as to paddle.Tensor, remove this when fixed!")
    paddle.Tensor.view_as = view_as
    paddle.static.Variable.view_as = view_as


def is_broadcastable(shp1, shp2):
    for a, b in zip(shp1[::-1], shp2[::-1]):
        if a == 1 or b == 1 or a == b:
            pass
        else:
            return False
    return True


def broadcast_shape(shp1, shp2):
    result = []
    for a, b in zip(shp1[::-1], shp2[::-1]):
        result.append(max(a, b))
    return result[::-1]


def masked_fill(xs: paddle.Tensor,
                mask: paddle.Tensor,
                value: Union[float, int]):
    bshape = broadcast_shape(xs.shape, mask.shape)
    mask.stop_gradient = True
    tmp = paddle.ones(shape=[len(bshape)], dtype='int32')
    for index in range(len(bshape)):
        tmp[index] = bshape[index]
    mask = mask.broadcast_to(tmp)
    trues = paddle.ones_like(xs) * value
    xs = paddle.where(mask, trues, xs)
    return xs


if not hasattr(paddle.Tensor, 'masked_fill'):
    logger.debug(
        "register user masked_fill to paddle.Tensor, remove this when fixed!")
    paddle.Tensor.masked_fill = masked_fill
    paddle.static.Variable.masked_fill = masked_fill


def masked_fill_(xs: paddle.Tensor,
                 mask: paddle.Tensor,
                 value: Union[float, int]) -> paddle.Tensor:
    assert is_broadcastable(xs.shape, mask.shape) is True
    bshape = paddle.broadcast_shape(xs.shape, mask.shape)
    mask = mask.broadcast_to(bshape)
    trues = paddle.ones_like(xs) * value
    ret = paddle.where(mask, trues, xs)
    paddle.assign(ret.detach(), output=xs)
    return xs


if not hasattr(paddle.Tensor, 'masked_fill_'):
    logger.debug(
        "register user masked_fill_ to paddle.Tensor, remove this when fixed!")
    paddle.Tensor.masked_fill_ = masked_fill_
    paddle.static.Variable.maksed_fill_ = masked_fill_


def fill_(xs: paddle.Tensor, value: Union[float, int]) -> paddle.Tensor:
    val = paddle.full_like(xs, value)
    paddle.assign(val.detach(), output=xs)
    return xs


if not hasattr(paddle.Tensor, 'fill_'):
    logger.debug(
        "register user fill_ to paddle.Tensor, remove this when fixed!")
    paddle.Tensor.fill_ = fill_
    paddle.static.Variable.fill_ = fill_


def repeat(xs: paddle.Tensor, *size: Any) -> paddle.Tensor:
    return paddle.tile(xs, size)


if not hasattr(paddle.Tensor, 'repeat'):
    logger.debug(
        "register user repeat to paddle.Tensor, remove this when fixed!")
    paddle.Tensor.repeat = repeat
    paddle.static.Variable.repeat = repeat

if not hasattr(paddle.Tensor, 'softmax'):
    logger.debug(
        "register user softmax to paddle.Tensor, remove this when fixed!")
    setattr(paddle.Tensor, 'softmax', paddle.nn.functional.softmax)

if not hasattr(paddle.Tensor, 'sigmoid'):
    logger.debug(
        "register user sigmoid to paddle.Tensor, remove this when fixed!")
    setattr(paddle.Tensor, 'sigmoid', paddle.nn.functional.sigmoid)

if not hasattr(paddle.Tensor, 'relu'):
    logger.debug("register user relu to paddle.Tensor, remove this when fixed!")
    setattr(paddle.Tensor, 'relu', paddle.nn.functional.relu)


def type_as(x: paddle.Tensor, other: paddle.Tensor) -> paddle.Tensor:
    return x.astype(other.dtype)


if not hasattr(paddle.Tensor, 'type_as'):
    logger.debug(
        "register user type_as to paddle.Tensor, remove this when fixed!")
    setattr(paddle.Tensor, 'type_as', type_as)
    setattr(paddle.static.Variable, 'type_as', type_as)


def to(x: paddle.Tensor, *args, **kwargs) -> paddle.Tensor:
    assert len(args) == 1
    if isinstance(args[0], str):  # dtype
        return x.astype(args[0])
    elif isinstance(args[0], paddle.Tensor):  # Tensor
        return x.astype(args[0].dtype)
    else:  # Device
        return x


if not hasattr(paddle.Tensor, 'to'):
    logger.debug("register user to to paddle.Tensor, remove this when fixed!")
    setattr(paddle.Tensor, 'to', to)
    setattr(paddle.static.Variable, 'to', to)


def func_float(x: paddle.Tensor) -> paddle.Tensor:
    return x.astype(paddle.float)


if not hasattr(paddle.Tensor, 'float'):
    logger.debug(
        "register user float to paddle.Tensor, remove this when fixed!")
    setattr(paddle.Tensor, 'float', func_float)
    setattr(paddle.static.Variable, 'float', func_float)


def func_int(x: paddle.Tensor) -> paddle.Tensor:
    return x.astype(paddle.int)


if not hasattr(paddle.Tensor, 'int'):
    logger.debug("register user int to paddle.Tensor, remove this when fixed!")
    setattr(paddle.Tensor, 'int', func_int)
    setattr(paddle.static.Variable, 'int', func_int)


def tolist(x: paddle.Tensor) -> List[Any]:
    return x.numpy().tolist()


if not hasattr(paddle.Tensor, 'tolist'):
    logger.debug(
        "register user tolist to paddle.Tensor, remove this when fixed!")
    setattr(paddle.Tensor, 'tolist', tolist)
    setattr(paddle.static.Variable, 'tolist', tolist)

########### hack paddle.nn #############
from paddle.nn import Layer
from typing import Optional
from typing import Mapping
from typing import Iterable
from typing import Tuple
from typing import Iterator
from collections import OrderedDict, abc as container_abcs


class LayerDict(paddle.nn.Layer):
    r"""Holds submodules in a dictionary.

    :class:`~paddle.nn.LayerDict` can be indexed like a regular Python dictionary,
    but modules it contains are properly registered, and will be visible by all
    :class:`~paddle.nn.Layer` methods.

    :class:`~paddle.nn.LayerDict` is an **ordered** dictionary that respects

    * the order of insertion, and

    * in :meth:`~paddle.nn.LayerDict.update`, the order of the merged
      ``OrderedDict``, ``dict`` (started from Python 3.6) or another
      :class:`~paddle.nn.LayerDict` (the argument to
      :meth:`~paddle.nn.LayerDict.update`).

    Note that :meth:`~paddle.nn.LayerDict.update` with other unordered mapping
    types (e.g., Python's plain ``dict`` before Python version 3.6) does not
    preserve the order of the merged mapping.

    Args:
        modules (iterable, optional): a mapping (dictionary) of (string: module)
            or an iterable of key-value pairs of type (string, module)

    Example::

        class MyModule(nn.Layer):
            def __init__(self):
                super(MyModule, self).__init__()
                self.choices = nn.LayerDict({
                        'conv': nn.Conv2d(10, 10, 3),
                        'pool': nn.MaxPool2d(3)
                })
                self.activations = nn.LayerDict([
                        ['lrelu', nn.LeakyReLU()],
                        ['prelu', nn.PReLU()]
                ])

            def forward(self, x, choice, act):
                x = self.choices[choice](x)
                x = self.activations[act](x)
                return x
    """

    def __init__(self, modules: Optional[Mapping[str, Layer]]=None) -> None:
        super(LayerDict, self).__init__()
        if modules is not None:
            self.update(modules)

    def __getitem__(self, key: str) -> Layer:
        return self._modules[key]

    def __setitem__(self, key: str, module: Layer) -> None:
        self.add_module(key, module)

    def __delitem__(self, key: str) -> None:
        del self._modules[key]

    def __len__(self) -> int:
        return len(self._modules)

    def __iter__(self) -> Iterator[str]:
        return iter(self._modules)

    def __contains__(self, key: str) -> bool:
        return key in self._modules

    def clear(self) -> None:
        """Remove all items from the LayerDict.
        """
        self._modules.clear()

    def pop(self, key: str) -> Layer:
        r"""Remove key from the LayerDict and return its module.

        Args:
            key (string): key to pop from the LayerDict
        """
        v = self[key]
        del self[key]
        return v

    def keys(self) -> Iterable[str]:
        r"""Return an iterable of the LayerDict keys.
        """
        return self._modules.keys()

    def items(self) -> Iterable[Tuple[str, Layer]]:
        r"""Return an iterable of the LayerDict key/value pairs.
        """
        return self._modules.items()

    def values(self) -> Iterable[Layer]:
        r"""Return an iterable of the LayerDict values.
        """
        return self._modules.values()

    def update(self, modules: Mapping[str, Layer]) -> None:
        r"""Update the :class:`~paddle.nn.LayerDict` with the key-value pairs from a
        mapping or an iterable, overwriting existing keys.

        .. note::
            If :attr:`modules` is an ``OrderedDict``, a :class:`~paddle.nn.LayerDict`, or
            an iterable of key-value pairs, the order of new elements in it is preserved.

        Args:
            modules (iterable): a mapping (dictionary) from string to :class:`~paddle.nn.Layer`,
                or an iterable of key-value pairs of type (string, :class:`~paddle.nn.Layer`)
        """
        if not isinstance(modules, container_abcs.Iterable):
            raise TypeError("LayerDict.update should be called with an "
                            "iterable of key/value pairs, but got " + type(
                                modules).__name__)

        if isinstance(modules,
                      (OrderedDict, LayerDict, container_abcs.Mapping)):
            for key, module in modules.items():
                self[key] = module
        else:
            # modules here can be a list with two items
            for j, m in enumerate(modules):
                if not isinstance(m, container_abcs.Iterable):
                    raise TypeError("LayerDict update sequence element "
                                    "#" + str(j) + " should be Iterable; is" +
                                    type(m).__name__)
                if not len(m) == 2:
                    raise ValueError("LayerDict update sequence element "
                                     "#" + str(j) + " has length " + str(
                                         len(m)) + "; 2 is required")
                # modules can be Mapping (what it's typed at), or a list: [(name1, module1), (name2, module2)]
                # that's too cumbersome to type correctly with overloads, so we add an ignore here
                self[m[0]] = m[1]  # type: ignore[assignment]

    # remove forward alltogether to fallback on Module's _forward_unimplemented


if not hasattr(paddle.nn, 'LayerDict'):
    logger.debug(
        "register user LayerDict to paddle.nn, remove this when fixed!")
    setattr(paddle.nn, 'LayerDict', LayerDict)<|MERGE_RESOLUTION|>--- conflicted
+++ resolved
@@ -114,29 +114,7 @@
     paddle.Tensor.new_full = new_full
     paddle.static.Variable.new_full = new_full
 
-<<<<<<< HEAD
-
-def eq(xs: paddle.Tensor, ys: Union[paddle.Tensor, float]) -> paddle.Tensor:
-    if convert_dtype_to_string(xs.dtype) == paddle.bool:
-        xs = xs.astype(paddle.int)
-    return xs.equal(ys)
-
-
-if not hasattr(paddle.Tensor, 'eq'):
-    logger.debug(
-        "override eq of paddle.Tensor if exists or register, remove this when fixed!"
-    )
-    paddle.Tensor.eq = eq
-    paddle.static.Variable.eq = eq
-
-if not hasattr(paddle, 'eq'):
-    logger.debug(
-        "override eq of paddle if exists or register, remove this when fixed!")
-    paddle.eq = eq
-
-
-=======
->>>>>>> d098e027
+
 def contiguous(xs: paddle.Tensor) -> paddle.Tensor:
     return xs
 
