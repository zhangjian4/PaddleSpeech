--- conflicted
+++ resolved
@@ -256,19 +256,10 @@
             #   att_cache=att_cache[i:i+1] if elayers > 0 else att_cache,
             #   cnn_cache=cnn_cache[i:i+1] if paddle.shape(cnn_cache)[0] > 0 else cnn_cache,
             xs, _, new_att_cache, new_cnn_cache = layer(
-<<<<<<< HEAD
                 xs, att_mask, pos_emb,
                 att_cache=att_cache[i:i+1],
                 cnn_cache=cnn_cache[i:i+1],
             )
-=======
-                xs,
-                att_mask,
-                pos_emb,
-                att_cache=att_cache[i:i + 1] if elayers > 0 else att_cache,
-                cnn_cache=cnn_cache[i:i + 1]
-                if paddle.shape(cnn_cache)[0] > 0 else cnn_cache, )
->>>>>>> 5e714ecb
             # new_att_cache = (1, head, attention_key_size, d_k*2)
             # new_cnn_cache = (B=1, hidden-dim, cache_t2)
             r_att_cache.append(new_att_cache[:, :, next_cache_start:, :])
