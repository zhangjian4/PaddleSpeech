# Copyright (c) 2022 PaddlePaddle Authors. All Rights Reserved.
#
# Licensed under the Apache License, Version 2.0 (the "License");
# you may not use this file except in compliance with the License.
# You may obtain a copy of the License at
#
#     http://www.apache.org/licenses/LICENSE-2.0
#
# Unless required by applicable law or agreed to in writing, software
# distributed under the License is distributed on an "AS IS" BASIS,
# WITHOUT WARRANTIES OR CONDITIONS OF ANY KIND, either express or implied.
# See the License for the specific language governing permissions and
# limitations under the License.
#!/usr/bin/python
# -*- coding: UTF-8 -*-
import argparse
import asyncio
import codecs
import json
import logging
import os

import numpy as np
import soundfile
import websockets


class ASRAudioHandler:
    def __init__(self, url="127.0.0.1", port=8090):
        self.url = url
        self.port = port
        self.url = "ws://" + self.url + ":" + str(self.port) + "/ws/asr"

    def read_wave(self, wavfile_path: str):
        samples, sample_rate = soundfile.read(wavfile_path, dtype='int16')
        x_len = len(samples)
        # chunk_stride = 40 * 16  #40ms, sample_rate = 16kHz
        chunk_size = 80 * 16  #80ms, sample_rate = 16kHz

        if x_len % chunk_size != 0:
            padding_len_x = chunk_size - x_len % chunk_size
        else:
            padding_len_x = 0

        padding = np.zeros((padding_len_x), dtype=samples.dtype)
        padded_x = np.concatenate([samples, padding], axis=0)

        assert (x_len + padding_len_x) % chunk_size == 0
        num_chunk = (x_len + padding_len_x) / chunk_size
        num_chunk = int(num_chunk)

        for i in range(0, num_chunk):
            start = i * chunk_size
            end = start + chunk_size
            x_chunk = padded_x[start:end]
            yield x_chunk

    async def run(self, wavfile_path: str):
        logging.info("send a message to the server")
<<<<<<< HEAD
        # self.read_wave()
        # send websocket handshake protocal
        async with websockets.connect(self.url) as ws:
            # server has already received handshake protocal
            # client start to send the command
=======
        async with websockets.connect(self.url) as ws:
>>>>>>> 0cde9f87
            audio_info = json.dumps(
                {
                    "name": "test.wav",
                    "signal": "start",
                    "nbest": 5
                },
                sort_keys=True,
                indent=4,
                separators=(',', ': '))
            await ws.send(audio_info)
            msg = await ws.recv()
            logging.info("receive msg={}".format(msg))

            # send chunk audio data to engine
            for chunk_data in self.read_wave(wavfile_path):
                await ws.send(chunk_data.tobytes())
                msg = await ws.recv()
                msg = json.loads(msg)
                logging.info("receive msg={}".format(msg))
<<<<<<< HEAD
=======

>>>>>>> 0cde9f87
            result = msg
            # finished 
            audio_info = json.dumps(
                {
                    "name": "test.wav",
                    "signal": "end",
                    "nbest": 5
                },
                sort_keys=True,
                indent=4,
                separators=(',', ': '))
            await ws.send(audio_info)
            msg = await ws.recv()
<<<<<<< HEAD
            # decode the bytes to str
            msg = json.loads(msg)
            logging.info("receive msg={}".format(msg))

            return result
=======
            msg = json.loads(msg)
            logging.info("receive msg={}".format(msg))

        return result
>>>>>>> 0cde9f87


def main(args):
    logging.basicConfig(level=logging.INFO)
    logging.info("asr websocket client start")
<<<<<<< HEAD
    handler = ASRAudioHandler("127.0.0.1", 8096)
=======
    handler = ASRAudioHandler("127.0.0.1", 8090)
>>>>>>> 0cde9f87
    loop = asyncio.get_event_loop()

    # support to process single audio file
    if args.wavfile and os.path.exists(args.wavfile):
        logging.info(f"start to process the wavscp: {args.wavfile}")
        result = loop.run_until_complete(handler.run(args.wavfile))
        result = result["asr_results"]
        logging.info(f"asr websocket client finished : {result}")

    # support to process batch audios from wav.scp 
    if args.wavscp and os.path.exists(args.wavscp):
        logging.info(f"start to process the wavscp: {args.wavscp}")
        with codecs.open(args.wavscp, 'r', encoding='utf-8') as f,\
             codecs.open("result.txt", 'w', encoding='utf-8') as w:
            for line in f:
                utt_name, utt_path = line.strip().split()
                result = loop.run_until_complete(handler.run(utt_path))
                result = result["asr_results"]
                w.write(f"{utt_name} {result}\n")


if __name__ == "__main__":
    parser = argparse.ArgumentParser()
    parser.add_argument(
        "--wavfile",
        action="store",
        help="wav file path ",
        default="./16_audio.wav")
    parser.add_argument(
        "--wavscp", type=str, default=None, help="The batch audios dict text")
    args = parser.parse_args()

    main(args)<|MERGE_RESOLUTION|>--- conflicted
+++ resolved
@@ -57,15 +57,11 @@
 
     async def run(self, wavfile_path: str):
         logging.info("send a message to the server")
-<<<<<<< HEAD
         # self.read_wave()
         # send websocket handshake protocal
         async with websockets.connect(self.url) as ws:
             # server has already received handshake protocal
             # client start to send the command
-=======
-        async with websockets.connect(self.url) as ws:
->>>>>>> 0cde9f87
             audio_info = json.dumps(
                 {
                     "name": "test.wav",
@@ -85,10 +81,7 @@
                 msg = await ws.recv()
                 msg = json.loads(msg)
                 logging.info("receive msg={}".format(msg))
-<<<<<<< HEAD
-=======
 
->>>>>>> 0cde9f87
             result = msg
             # finished 
             audio_info = json.dumps(
@@ -102,28 +95,18 @@
                 separators=(',', ': '))
             await ws.send(audio_info)
             msg = await ws.recv()
-<<<<<<< HEAD
+            
             # decode the bytes to str
             msg = json.loads(msg)
             logging.info("receive msg={}".format(msg))
 
             return result
-=======
-            msg = json.loads(msg)
-            logging.info("receive msg={}".format(msg))
-
-        return result
->>>>>>> 0cde9f87
 
 
 def main(args):
     logging.basicConfig(level=logging.INFO)
     logging.info("asr websocket client start")
-<<<<<<< HEAD
-    handler = ASRAudioHandler("127.0.0.1", 8096)
-=======
     handler = ASRAudioHandler("127.0.0.1", 8090)
->>>>>>> 0cde9f87
     loop = asyncio.get_event_loop()
 
     # support to process single audio file
