# Copyright (c) 2022 PaddlePaddle and SpeechBrain Authors. All Rights Reserved.
#
# Licensed under the Apache License, Version 2.0 (the "License");
# you may not use this file except in compliance with the License.
# You may obtain a copy of the License at
#
#     http://www.apache.org/licenses/LICENSE-2.0
#
# Unless required by applicable law or agreed to in writing, software
# distributed under the License is distributed on an "AS IS" BASIS,
# WITHOUT WARRANTIES OR CONDITIONS OF ANY KIND, either express or implied.
# See the License for the specific language governing permissions and
# limitations under the License.
# Modified from speechbrain(https://github.com/speechbrain/speechbrain)
"""
This script contains basic functions used for speaker diarization.
This script has an optional dependency on open source sklearn library.
A few sklearn functions are modified in this script as per requirement.
"""
import argparse
import copy
import warnings
from distutils.util import strtobool

import numpy as np
import scipy
import sklearn
<<<<<<< HEAD
from distutils.util import strtobool
from scipy import linalg
=======
>>>>>>> 0cde9f87
from scipy import sparse
from scipy.sparse.csgraph import connected_components
from scipy.sparse.csgraph import laplacian as csgraph_laplacian
from scipy.sparse.linalg import eigsh
from sklearn.cluster import SpectralClustering
from sklearn.cluster._kmeans import k_means
from sklearn.neighbors import kneighbors_graph


def _graph_connected_component(graph, node_id):
    """
    Find the largest graph connected components that contains one
    given node.

    Arguments
    ---------
    graph : array-like, shape: (n_samples, n_samples)
        Adjacency matrix of the graph, non-zero weight means an edge
        between the nodes.
    node_id : int
        The index of the query node of the graph.

    Returns
    -------
    connected_components_matrix : array-like
        shape - (n_samples,).
        An array of bool value indicating the indexes of the nodes belonging
        to the largest connected components of the given query node.
    """

    n_node = graph.shape[0]
    if sparse.issparse(graph):
        # speed up row-wise access to boolean connection mask
        graph = graph.tocsr()
    connected_nodes = np.zeros(n_node, dtype=bool)
    nodes_to_explore = np.zeros(n_node, dtype=bool)
    nodes_to_explore[node_id] = True
    for _ in range(n_node):
        last_num_component = connected_nodes.sum()
        np.logical_or(connected_nodes, nodes_to_explore, out=connected_nodes)
        if last_num_component >= connected_nodes.sum():
            break
        indices = np.where(nodes_to_explore)[0]
        nodes_to_explore.fill(False)
        for i in indices:
            if sparse.issparse(graph):
                neighbors = graph[i].toarray().ravel()
            else:
                neighbors = graph[i]
            np.logical_or(nodes_to_explore, neighbors, out=nodes_to_explore)
    return connected_nodes


def _graph_is_connected(graph):
    """
    Return whether the graph is connected (True) or Not (False)

    Arguments
    ---------
    graph : array-like or sparse matrix, shape: (n_samples, n_samples)
        Adjacency matrix of the graph, non-zero weight means an edge between the nodes.

    Returns
    -------
    is_connected : bool
        True means the graph is fully connected and False means not.
    """

    if sparse.isspmatrix(graph):
        # sparse graph, find all the connected components
        n_connected_components, _ = connected_components(graph)
        return n_connected_components == 1
    else:
        # dense graph, find all connected components start from node 0
        return _graph_connected_component(graph, 0).sum() == graph.shape[0]


def _set_diag(laplacian, value, norm_laplacian):
    """
    Set the diagonal of the laplacian matrix and convert it to a sparse
    format well suited for eigenvalue decomposition.

    Arguments
    ---------
    laplacian : array or sparse matrix
        The graph laplacian.
    value : float
        The value of the diagonal.
    norm_laplacian : bool
        Whether the value of the diagonal should be changed or not.

    Returns
    -------
    laplacian : array or sparse matrix
        An array of matrix in a form that is well suited to fast eigenvalue
        decomposition, depending on the bandwidth of the matrix.
    """

    n_nodes = laplacian.shape[0]
    # We need all entries in the diagonal to values
    if not sparse.isspmatrix(laplacian):
        if norm_laplacian:
            laplacian.flat[::n_nodes + 1] = value
    else:
        laplacian = laplacian.tocoo()
        if norm_laplacian:
            diag_idx = laplacian.row == laplacian.col
            laplacian.data[diag_idx] = value
        # If the matrix has a small number of diagonals (as in the
        # case of structured matrices coming from images), the
        # dia format might be best suited for matvec products:
        n_diags = np.unique(laplacian.row - laplacian.col).size
        if n_diags <= 7:
            # 3 or less outer diagonals on each side
            laplacian = laplacian.todia()
        else:
            # csr has the fastest matvec and is thus best suited to
            # arpack
            laplacian = laplacian.tocsr()
    return laplacian


def _deterministic_vector_sign_flip(u):
    """
    Modify the sign of vectors for reproducibility. Flips the sign of
    elements of all the vectors (rows of u) such that the absolute
    maximum element of each vector is positive.

    Arguments
    ---------
    u : ndarray
        Array with vectors as its rows.

    Returns
    -------
    u_flipped : ndarray
        Array with the sign flipped vectors as its rows. The same shape as `u`.
    """

    max_abs_rows = np.argmax(np.abs(u), axis=1)
    signs = np.sign(u[range(u.shape[0]), max_abs_rows])
    u *= signs[:, np.newaxis]
    return u


def _check_random_state(seed):
    """
    Turn seed into a np.random.RandomState instance.

    Arguments
    ---------
    seed : None | int | instance of RandomState
        If seed is None, return the RandomState singleton used by np.random.
        If seed is an int, return a new RandomState instance seeded with seed.
        If seed is already a RandomState instance, return it.
        Otherwise raise ValueError.
    """

    if seed is None or seed is np.random:
        return np.random.mtrand._rand
    if isinstance(seed, numbers.Integral):
        return np.random.RandomState(seed)
    if isinstance(seed, np.random.RandomState):
        return seed
    raise ValueError("%r cannot be used to seed a np.random.RandomState"
                     " instance" % seed)


def spectral_embedding(
        adjacency,
        n_components=8,
        norm_laplacian=True,
        drop_first=True, ):
    """
    Returns spectral embeddings.

    Arguments
    ---------
    adjacency : array-like or sparse graph
        shape - (n_samples, n_samples)
        The adjacency matrix of the graph to embed.
    n_components : int
        The dimension of the projection subspace.
    norm_laplacian : bool
        If True, then compute normalized Laplacian.
    drop_first : bool
        Whether to drop the first eigenvector.

    Returns
    -------
    embedding : array
        Spectral embeddings for each sample.

    Example
    -------
    >>> import numpy as np
    >>> import diarization as diar
    >>> affinity = np.array([[1, 1, 1, 0.5, 0, 0, 0, 0, 0, 0.5],
    ... [1, 1, 1, 0, 0, 0, 0, 0, 0, 0],
    ... [1, 1, 1, 0, 0, 0, 0, 0, 0, 0],
    ... [0.5, 0, 0, 1, 1, 1, 0, 0, 0, 0],
    ... [0, 0, 0, 1, 1, 1, 0, 0, 0, 0],
    ... [0, 0, 0, 1, 1, 1, 0, 0, 0, 0],
    ... [0, 0, 0, 0, 0, 0, 1, 1, 1, 1],
    ... [0, 0, 0, 0, 0, 0, 1, 1, 1, 1],
    ... [0, 0, 0, 0, 0, 0, 1, 1, 1, 1],
    ... [0.5, 0, 0, 0, 0, 0, 1, 1, 1, 1]])
    >>> embs = diar.spectral_embedding(affinity, 3)
    >>> # Notice similar embeddings
    >>> print(np.around(embs , decimals=3))
    [[ 0.075  0.244  0.285]
     [ 0.083  0.356 -0.203]
     [ 0.083  0.356 -0.203]
     [ 0.26  -0.149  0.154]
     [ 0.29  -0.218 -0.11 ]
     [ 0.29  -0.218 -0.11 ]
     [-0.198 -0.084 -0.122]
     [-0.198 -0.084 -0.122]
     [-0.198 -0.084 -0.122]
     [-0.167 -0.044  0.316]]
    """

    # Whether to drop the first eigenvector
    if drop_first:
        n_components = n_components + 1

    if not _graph_is_connected(adjacency):
        warnings.warn("Graph is not fully connected, spectral embedding"
                      " may not work as expected.")

    laplacian, dd = csgraph_laplacian(
        adjacency, normed=norm_laplacian, return_diag=True)

    laplacian = _set_diag(laplacian, 1, norm_laplacian)

    laplacian *= -1

    vals, diffusion_map = eigsh(
        laplacian,
        k=n_components,
        sigma=1.0,
        which="LM", )

    embedding = diffusion_map.T[n_components::-1]

    if norm_laplacian:
        embedding = embedding / dd

    embedding = _deterministic_vector_sign_flip(embedding)
    if drop_first:
        return embedding[1:n_components].T
    else:
        return embedding[:n_components].T


def spectral_clustering(
        affinity,
        n_clusters=8,
        n_components=None,
        random_state=None,
        n_init=10, ):
    """
    Performs spectral clustering.

    Arguments
    ---------
    affinity : matrix
        Affinity matrix.
    n_clusters : int
        Number of clusters for kmeans.
    n_components : int
        Number of components to retain while estimating spectral embeddings.
    random_state : int
        A pseudo random number generator used by kmeans.
     n_init : int
        Number of time the k-means algorithm will be run with different centroid seeds.

    Returns
    -------
    labels : array
        Cluster label for each sample.

    Example
    -------
    >>> import numpy as np
    >>> diarization as diar
    >>> affinity = np.array([[1, 1, 1, 0.5, 0, 0, 0, 0, 0, 0.5],
    ... [1, 1, 1, 0, 0, 0, 0, 0, 0, 0],
    ... [1, 1, 1, 0, 0, 0, 0, 0, 0, 0],
    ... [0.5, 0, 0, 1, 1, 1, 0, 0, 0, 0],
    ... [0, 0, 0, 1, 1, 1, 0, 0, 0, 0],
    ... [0, 0, 0, 1, 1, 1, 0, 0, 0, 0],
    ... [0, 0, 0, 0, 0, 0, 1, 1, 1, 1],
    ... [0, 0, 0, 0, 0, 0, 1, 1, 1, 1],
    ... [0, 0, 0, 0, 0, 0, 1, 1, 1, 1],
    ... [0.5, 0, 0, 0, 0, 0, 1, 1, 1, 1]])
    >>> labs = diar.spectral_clustering(affinity, 3)
    >>> # print (labs) # [2 2 2 1 1 1 0 0 0 0]
    """

    random_state = _check_random_state(random_state)
    n_components = n_clusters if n_components is None else n_components

    maps = spectral_embedding(
        affinity,
        n_components=n_components,
        drop_first=False, )

    _, labels, _ = k_means(
        maps, n_clusters, random_state=random_state, n_init=n_init)

    return labels


class EmbeddingMeta:
    """
    A utility class to pack deep embeddings and meta-information in one object.

    Arguments
    ---------
    segset : list
        List of session IDs as an array of strings.
    modelset : list
        List of model IDs as an array of strings.
    stats : tensor
        An ndarray of float64. Each line contains embedding
        from the corresponding session.
    """

    def __init__(
            self,
            segset=None,
            modelset=None,
            stats=None, ):

        if segset is None:
            self.segset = np.empty(0, dtype="|O")
            self.modelset = np.empty(0, dtype="|O")
            self.stats = np.array([], dtype=np.float64)
        else:
            self.segset = segset
            self.modelset = modelset
            self.stats = stats

        self.stat0 = np.array([[1.0]] * self.stats.shape[0])

    def norm_stats(self):
        """
        Divide all first-order statistics by their Euclidean norm.
        """

        vect_norm = np.clip(np.linalg.norm(self.stats, axis=1), 1e-08, np.inf)
        self.stats = (self.stats.transpose() / vect_norm).transpose()

    def get_mean_stats(self):
        """
        Return the mean of first order statistics.
        """
        mu = np.mean(self.stats, axis=0)
        return mu

    def get_total_covariance_stats(self):
        """
        Compute and return the total covariance matrix of the first-order statistics.
        """
        C = self.stats - self.stats.mean(axis=0)
        return np.dot(C.transpose(), C) / self.stats.shape[0]

    def get_model_stat0(self, mod_id):
        """Return zero-order statistics of a given model

        Arguments
        ---------
        mod_id : str
            ID of the model which stat0 will be returned.
        """
        S = self.stat0[self.modelset == mod_id, :]
        return S

    def get_model_stats(self, mod_id):
        """Return first-order statistics of a given model.

        Arguments
        ---------
        mod_id : str
            ID of the model which stat1 will be returned.
        """
        return self.stats[self.modelset == mod_id, :]

    def sum_stat_per_model(self):
        """
        Sum the zero- and first-order statistics per model and store them
        in a new EmbeddingMeta.
        Returns a EmbeddingMeta object with the statistics summed per model
        and a numpy array with session_per_model.
        """

        sts_per_model = EmbeddingMeta()
        sts_per_model.modelset = np.unique(
            self.modelset)  # nd: get uniq spkr ids
        sts_per_model.segset = copy.deepcopy(sts_per_model.modelset)
        sts_per_model.stat0 = np.zeros(
            (sts_per_model.modelset.shape[0], self.stat0.shape[1]),
            dtype=np.float64, )
        sts_per_model.stats = np.zeros(
            (sts_per_model.modelset.shape[0], self.stats.shape[1]),
            dtype=np.float64, )

        session_per_model = np.zeros(np.unique(self.modelset).shape[0])

        # For each model sum the stats
        for idx, model in enumerate(sts_per_model.modelset):
            sts_per_model.stat0[idx, :] = self.get_model_stat0(model).sum(
                axis=0)
            sts_per_model.stats[idx, :] = self.get_model_stats(model).sum(
                axis=0)
            session_per_model[idx] += self.get_model_stats(model).shape[0]
        return sts_per_model, session_per_model

    def center_stats(self, mu):
        """
        Center first order statistics.

        Arguments
        ---------
        mu : array
            Array to center on.
        """

        dim = self.stats.shape[1] / self.stat0.shape[1]
        index_map = np.repeat(np.arange(self.stat0.shape[1]), dim)
        self.stats = self.stats - (self.stat0[:, index_map] *
                                   mu.astype(np.float64))

    def rotate_stats(self, R):
        """
        Rotate first-order statistics by a right-product.

        Arguments
        ---------
        R : ndarray
            Matrix to use for right product on the first order statistics.
        """
        self.stats = np.dot(self.stats, R)

    def whiten_stats(self, mu, sigma, isSqrInvSigma=False):
        """
        Whiten first-order statistics
        If sigma.ndim == 1, case of a diagonal covariance.
        If sigma.ndim == 2, case of a single Gaussian with full covariance.
        If sigma.ndim == 3, case of a full covariance UBM.

        Arguments
        ---------
        mu : array
            Mean vector to be subtracted from the statistics.
        sigma : narray
            Co-variance matrix or covariance super-vector.
        isSqrInvSigma : bool
            True if the input Sigma matrix is the inverse of the square root of a covariance matrix.
        """

        if sigma.ndim == 1:
            self.center_stats(mu)
            self.stats = self.stats / np.sqrt(sigma.astype(np.float64))

        elif sigma.ndim == 2:
            # Compute the inverse square root of the co-variance matrix Sigma
            sqr_inv_sigma = sigma

            if not isSqrInvSigma:
                # eigen_values, eigen_vectors = scipy.linalg.eigh(sigma)
                eigen_values, eigen_vectors = linalg.eigh(sigma)
                ind = eigen_values.real.argsort()[::-1]
                eigen_values = eigen_values.real[ind]
                eigen_vectors = eigen_vectors.real[:, ind]

                sqr_inv_eval_sigma = 1 / np.sqrt(eigen_values.real)
                sqr_inv_sigma = np.dot(eigen_vectors,
                                       np.diag(sqr_inv_eval_sigma))
            else:
                pass

            # Whitening of the first-order statistics
            self.center_stats(mu)  # CENTERING
            self.rotate_stats(sqr_inv_sigma)

        elif sigma.ndim == 3:
            # we assume that sigma is a 3D ndarray of size D x n x n
            # where D is the number of distributions and n is the dimension of a single distribution
            n = self.stats.shape[1] // self.stat0.shape[1]
            sess_nb = self.stat0.shape[0]
            self.center_stats(mu)
            self.stats = (np.einsum("ikj,ikl->ilj",
                                    self.stats.T.reshape(-1, n, sess_nb), sigma)
                          .reshape(-1, sess_nb).T)

        else:
            raise Exception("Wrong dimension of Sigma, must be 1 or 2")

    def align_models(self, model_list):
        """
        Align models of the current EmbeddingMeta to match a list of models
            provided as input parameter. The size of the StatServer might be
            reduced to match the input list of models.

        Arguments
        ---------
        model_list : ndarray of strings
            List of models to match.
        """
        indx = np.array(
            [np.argwhere(self.modelset == v)[0][0] for v in model_list])
        self.segset = self.segset[indx]
        self.modelset = self.modelset[indx]
        self.stat0 = self.stat0[indx, :]
        self.stats = self.stats[indx, :]

    def align_segments(self, segment_list):
        """
        Align segments of the current EmbeddingMeta to match a list of segment
            provided as input parameter. The size of the StatServer might be
            reduced to match the input list of segments.

        Arguments
        ---------
        segment_list: ndarray of strings
            list of segments to match
        """
        indx = np.array(
            [np.argwhere(self.segset == v)[0][0] for v in segment_list])
        self.segset = self.segset[indx]
        self.modelset = self.modelset[indx]
        self.stat0 = self.stat0[indx, :]
        self.stats = self.stats[indx, :]


class SpecClustUnorm:
    """
    This class implements the spectral clustering with unnormalized affinity matrix.
    Useful when affinity matrix is based on cosine similarities.

    Reference
    ---------
    Von Luxburg, U. A tutorial on spectral clustering. Stat Comput 17, 395–416 (2007).
    https://doi.org/10.1007/s11222-007-9033-z

    Example
    -------
    >>> import diarization as diar
    >>> clust = diar.SpecClustUnorm(min_num_spkrs=2, max_num_spkrs=10)
    >>> emb = [[ 2.1, 3.1, 4.1, 4.2, 3.1],
    ... [ 2.2, 3.1, 4.2, 4.2, 3.2],
    ... [ 2.0, 3.0, 4.0, 4.1, 3.0],
    ... [ 8.0, 7.0, 7.0, 8.1, 9.0],
    ... [ 8.1, 7.1, 7.2, 8.1, 9.2],
    ... [ 8.3, 7.4, 7.0, 8.4, 9.0],
    ... [ 0.3, 0.4, 0.4, 0.5, 0.8],
    ... [ 0.4, 0.3, 0.6, 0.7, 0.8],
    ... [ 0.2, 0.3, 0.2, 0.3, 0.7],
    ... [ 0.3, 0.4, 0.4, 0.4, 0.7],]
    >>> # Estimating similarity matrix
    >>> sim_mat = clust.get_sim_mat(emb)
    >>> print (np.around(sim_mat[5:,5:], decimals=3))
    [[1.    0.957 0.961 0.904 0.966]
     [0.957 1.    0.977 0.982 0.997]
     [0.961 0.977 1.    0.928 0.972]
     [0.904 0.982 0.928 1.    0.976]
     [0.966 0.997 0.972 0.976 1.   ]]
    >>> # Prunning
    >>> prunned_sim_mat = clust.p_pruning(sim_mat, 0.3)
    >>> print (np.around(prunned_sim_mat[5:,5:], decimals=3))
    [[1.    0.    0.    0.    0.   ]
     [0.    1.    0.    0.982 0.997]
     [0.    0.977 1.    0.    0.972]
     [0.    0.982 0.    1.    0.976]
     [0.    0.997 0.    0.976 1.   ]]
    >>> # Symmetrization
    >>> sym_prund_sim_mat = 0.5 * (prunned_sim_mat + prunned_sim_mat.T)
    >>> print (np.around(sym_prund_sim_mat[5:,5:], decimals=3))
    [[1.    0.    0.    0.    0.   ]
     [0.    1.    0.489 0.982 0.997]
     [0.    0.489 1.    0.    0.486]
     [0.    0.982 0.    1.    0.976]
     [0.    0.997 0.486 0.976 1.   ]]
    >>> # Laplacian
    >>> laplacian = clust.get_laplacian(sym_prund_sim_mat)
    >>> print (np.around(laplacian[5:,5:], decimals=3))
    [[ 1.999  0.     0.     0.     0.   ]
     [ 0.     2.468 -0.489 -0.982 -0.997]
     [ 0.    -0.489  0.975  0.    -0.486]
     [ 0.    -0.982  0.     1.958 -0.976]
     [ 0.    -0.997 -0.486 -0.976  2.458]]
    >>> # Spectral Embeddings
    >>> spec_emb, num_of_spk = clust.get_spec_embs(laplacian, 3)
    >>> print(num_of_spk)
    3
    >>> # Clustering
    >>> clust.cluster_embs(spec_emb, num_of_spk)
    >>> # print (clust.labels_) # [0 0 0 2 2 2 1 1 1 1]
    >>> # Complete spectral clustering
    >>> clust.do_spec_clust(emb, k_oracle=3, p_val=0.3)
    >>> # print(clust.labels_) # [0 0 0 2 2 2 1 1 1 1]
    """

    def __init__(self, min_num_spkrs=2, max_num_spkrs=10):

        self.min_num_spkrs = min_num_spkrs
        self.max_num_spkrs = max_num_spkrs

    def do_spec_clust(self, X, k_oracle, p_val):
        """
        Function for spectral clustering.

        Arguments
        ---------
        X : array
            (n_samples, n_features).
            Embeddings extracted from the model.
        k_oracle : int
            Number of speakers (when oracle number of speakers).
        p_val : float
            p percent value to prune the affinity matrix.
        """

        # Similarity matrix computation
        sim_mat = self.get_sim_mat(X)

        # Refining similarity matrix with p_val
        prunned_sim_mat = self.p_pruning(sim_mat, p_val)

        # Symmetrization
        sym_prund_sim_mat = 0.5 * (prunned_sim_mat + prunned_sim_mat.T)

        # Laplacian calculation
        laplacian = self.get_laplacian(sym_prund_sim_mat)

        # Get Spectral Embeddings
        emb, num_of_spk = self.get_spec_embs(laplacian, k_oracle)

        # Perform clustering
        self.cluster_embs(emb, num_of_spk)

    def get_sim_mat(self, X):
        """
        Returns the similarity matrix based on cosine similarities.

        Arguments
        ---------
        X : array
            (n_samples, n_features).
            Embeddings extracted from the model.

        Returns
        -------
        M : array
            (n_samples, n_samples).
            Similarity matrix with cosine similarities between each pair of embedding.
        """

        # Cosine similarities
        M = sklearn.metrics.pairwise.cosine_similarity(X, X)
        return M

    def p_pruning(self, A, pval):
        """
        Refine the affinity matrix by zeroing less similar values.

        Arguments
        ---------
        A : array
            (n_samples, n_samples).
            Affinity matrix.
        pval : float
            p-value to be retained in each row of the affinity matrix.

        Returns
        -------
        A : array
            (n_samples, n_samples).
            Prunned affinity matrix based on p_val.
        """

        n_elems = int((1 - pval) * A.shape[0])

        # For each row in a affinity matrix
        for i in range(A.shape[0]):
            low_indexes = np.argsort(A[i, :])
            low_indexes = low_indexes[0:n_elems]

            # Replace smaller similarity values by 0s
            A[i, low_indexes] = 0

        return A

    def get_laplacian(self, M):
        """
        Returns the un-normalized laplacian for the given affinity matrix.

        Arguments
        ---------
        M : array
            (n_samples, n_samples)
            Affinity matrix.

        Returns
        -------
        L : array
            (n_samples, n_samples)
            Laplacian matrix.
        """

        M[np.diag_indices(M.shape[0])] = 0
        D = np.sum(np.abs(M), axis=1)
        D = np.diag(D)
        L = D - M
        return L

    def get_spec_embs(self, L, k_oracle=4):
        """
        Returns spectral embeddings and estimates the number of speakers
        using maximum Eigen gap.

        Arguments
        ---------
        L : array (n_samples, n_samples)
            Laplacian matrix.
        k_oracle : int
            Number of speakers when the condition is oracle number of speakers,
            else None.

        Returns
        -------
        emb : array (n_samples, n_components)
            Spectral embedding for each sample with n Eigen components.
        num_of_spk : int
            Estimated number of speakers. If the condition is set to the oracle
            number of speakers then returns k_oracle.
        """

        lambdas, eig_vecs = scipy.linalg.eigh(L)

        # if params["oracle_n_spkrs"] is True:
        if k_oracle is not None:
            num_of_spk = k_oracle
        else:
            lambda_gap_list = self.get_eigen_gaps(lambdas[1:self.max_num_spkrs])

            num_of_spk = (np.argmax(
                lambda_gap_list[:min(self.max_num_spkrs, len(lambda_gap_list))])
                          + 2)

            if num_of_spk < self.min_num_spkrs:
                num_of_spk = self.min_num_spkrs

        emb = eig_vecs[:, 0:num_of_spk]

        return emb, num_of_spk

    def cluster_embs(self, emb, k):
        """
        Clusters the embeddings using kmeans.

        Arguments
        ---------
        emb : array (n_samples, n_components)
            Spectral embedding for each sample with n Eigen components.
        k : int
            Number of clusters to kmeans.

        Returns
        -------
        self.labels_ : self
            Labels for each sample embedding.
        """
        _, self.labels_, _ = k_means(emb, k)

    def get_eigen_gaps(self, eig_vals):
        """
        Returns the difference (gaps) between the Eigen values.

        Arguments
        ---------
        eig_vals : list
            List of eigen values

        Returns
        -------
        eig_vals_gap_list : list
            List of differences (gaps) between adjacent Eigen values.
        """

        eig_vals_gap_list = []
        for i in range(len(eig_vals) - 1):
            gap = float(eig_vals[i + 1]) - float(eig_vals[i])
            eig_vals_gap_list.append(gap)

        return eig_vals_gap_list


class SpecCluster(SpectralClustering):
    def perform_sc(self, X, n_neighbors=10):
        """
        Performs spectral clustering using sklearn on embeddings.

        Arguments
        ---------
        X : array (n_samples, n_features)
            Embeddings to be clustered.
        n_neighbors : int
            Number of neighbors in estimating affinity matrix.
        """

        # Computation of affinity matrix
        connectivity = kneighbors_graph(
            X,
            n_neighbors=n_neighbors,
            include_self=True, )
        self.affinity_matrix_ = 0.5 * (connectivity + connectivity.T)

        # Perform spectral clustering on affinity matrix
        self.labels_ = spectral_clustering(
            self.affinity_matrix_,
            n_clusters=self.n_clusters, )
        return self


def is_overlapped(end1, start2):
    """
    Returns True if segments are overlapping.

    Arguments
    ---------
    end1 : float
        End time of the first segment.
    start2 : float
        Start time of the second segment.

    Returns
    -------
    overlapped : bool
        True of segments overlapped else False.

    Example
    -------
    >>> import diarization as diar
    >>> diar.is_overlapped(5.5, 3.4)
    True
    >>> diar.is_overlapped(5.5, 6.4)
    False
    """

    if start2 > end1:
        return False
    else:
        return True


def merge_ssegs_same_speaker(lol):
    """
    Merge adjacent sub-segs from the same speaker.

    Arguments
    ---------
    lol : list of list
        Each list contains [rec_id, seg_start, seg_end, spkr_id].

    Returns
    -------
    new_lol : list of list
        new_lol contains adjacent segments merged from the same speaker ID.

    Example
    -------
    >>> import diarization as diar
    >>> lol=[['r1', 5.5, 7.0, 's1'],
    ... ['r1', 6.5, 9.0, 's1'],
    ... ['r1', 8.0, 11.0, 's1'],
    ... ['r1', 11.5, 13.0, 's2'],
    ... ['r1', 14.0, 15.0, 's2'],
    ... ['r1', 14.5, 15.0, 's1']]
    >>> diar.merge_ssegs_same_speaker(lol)
    [['r1', 5.5, 11.0, 's1'], ['r1', 11.5, 13.0, 's2'], ['r1', 14.0, 15.0, 's2'], ['r1', 14.5, 15.0, 's1']]
    """

    new_lol = []

    # Start from the first sub-seg
    sseg = lol[0]
    flag = False
    for i in range(1, len(lol)):
        next_sseg = lol[i]

        # IF sub-segments overlap AND has same speaker THEN merge
        if is_overlapped(sseg[2], next_sseg[1]) and sseg[3] == next_sseg[3]:
            sseg[2] = next_sseg[2]  # just update the end time
            # This is important. For the last sseg, if it is the same speaker the merge
            # Make sure we don't append the last segment once more. Hence, set FLAG=True
            if i == len(lol) - 1:
                flag = True
                new_lol.append(sseg)
        else:
            new_lol.append(sseg)
            sseg = next_sseg

    # Add last segment only when it was skipped earlier.
    if flag is False:
        new_lol.append(lol[-1])

    return new_lol


def write_ders_file(ref_rttm, DER, out_der_file):
    """Write the final DERs for individual recording.

    Arguments
    ---------
    ref_rttm : str
        Reference RTTM file.
    DER : array
        Array containing DER values of each recording.
    out_der_file : str
        File to write the DERs.
    """

    rttm = read_rttm(ref_rttm)
    spkr_info = list(filter(lambda x: x.startswith("SPKR-INFO"), rttm))

    rec_id_list = []
    count = 0

    with open(out_der_file, "w") as f:
        for row in spkr_info:
            a = row.split(" ")
            rec_id = a[1]
            if rec_id not in rec_id_list:
                r = [rec_id, str(round(DER[count], 2))]
                rec_id_list.append(rec_id)
                line_str = " ".join(r)
                f.write("%s\n" % line_str)
                count += 1
        r = ["OVERALL ", str(round(DER[count], 2))]
        line_str = " ".join(r)
        f.write("%s\n" % line_str)


def get_oracle_num_spkrs(rec_id, spkr_info):
    """
    Returns actual number of speakers in a recording from the ground-truth.
    This can be used when the condition is oracle number of speakers.

    Arguments
    ---------
    rec_id : str
        Recording ID for which the number of speakers have to be obtained.
    spkr_info : list
        Header of the RTTM file. Starting with `SPKR-INFO`.

    Example
    -------
    >>> from speechbrain.processing import diarization as diar
    >>> spkr_info = ['SPKR-INFO ES2011a 0 <NA> <NA> <NA> unknown ES2011a.A <NA> <NA>',
    ... 'SPKR-INFO ES2011a 0 <NA> <NA> <NA> unknown ES2011a.B <NA> <NA>',
    ... 'SPKR-INFO ES2011a 0 <NA> <NA> <NA> unknown ES2011a.C <NA> <NA>',
    ... 'SPKR-INFO ES2011a 0 <NA> <NA> <NA> unknown ES2011a.D <NA> <NA>',
    ... 'SPKR-INFO ES2011b 0 <NA> <NA> <NA> unknown ES2011b.A <NA> <NA>',
    ... 'SPKR-INFO ES2011b 0 <NA> <NA> <NA> unknown ES2011b.B <NA> <NA>',
    ... 'SPKR-INFO ES2011b 0 <NA> <NA> <NA> unknown ES2011b.C <NA> <NA>']
    >>> diar.get_oracle_num_spkrs('ES2011a', spkr_info)
    4
    >>> diar.get_oracle_num_spkrs('ES2011b', spkr_info)
    3
    """

    num_spkrs = 0
    for line in spkr_info:
        if rec_id in line:
            # Since rec_id is prefix for each speaker
            num_spkrs += 1

    return num_spkrs


def distribute_overlap(lol):
    """
    Distributes the overlapped speech equally among the adjacent segments
    with different speakers.

    Arguments
    ---------
    lol : list of list
        It has each list structure as [rec_id, seg_start, seg_end, spkr_id].

    Returns
    -------
    new_lol : list of list
        It contains the overlapped part equally divided among the adjacent
        segments with different speaker IDs.

    Example
    -------
    >>> import diarization as diar
    >>> lol = [['r1', 5.5, 9.0, 's1'],
    ... ['r1', 8.0, 11.0, 's2'],
    ... ['r1', 11.5, 13.0, 's2'],
    ... ['r1', 12.0, 15.0, 's1']]
    >>> diar.distribute_overlap(lol)
    [['r1', 5.5, 8.5, 's1'], ['r1', 8.5, 11.0, 's2'], ['r1', 11.5, 12.5, 's2'], ['r1', 12.5, 15.0, 's1']]
    """

    new_lol = []
    sseg = lol[0]

    # Add first sub-segment here to avoid error at: "if new_lol[-1] != sseg:" when new_lol is empty
    # new_lol.append(sseg)

    for i in range(1, len(lol)):
        next_sseg = lol[i]
        # No need to check if they are different speakers.
        # Because if segments are overlapped then they always have different speakers.
        # This is because similar speaker's adjacent sub-segments are already merged by "merge_ssegs_same_speaker()"

        if is_overlapped(sseg[2], next_sseg[1]):

            # Get overlap duration.
            # Now this overlap will be divided equally between adjacent segments.
            overlap = sseg[2] - next_sseg[1]

            # Update end time of old seg
            sseg[2] = sseg[2] - (overlap / 2.0)

            # Update start time of next seg
            next_sseg[1] = next_sseg[1] + (overlap / 2.0)

            if len(new_lol) == 0:
                # For first sub-segment entry
                new_lol.append(sseg)
            else:
                # To avoid duplicate entries
                if new_lol[-1] != sseg:
                    new_lol.append(sseg)

            # Current sub-segment is next sub-segment
            sseg = next_sseg

        else:
            # For the first sseg
            if len(new_lol) == 0:
                new_lol.append(sseg)
            else:
                # To avoid duplicate entries
                if new_lol[-1] != sseg:
                    new_lol.append(sseg)

            # Update the current sub-segment
            sseg = next_sseg

    # Add the remaining last sub-segment
    new_lol.append(next_sseg)

    return new_lol


def read_rttm(rttm_file_path):
    """
    Reads and returns RTTM in list format.

    Arguments
    ---------
    rttm_file_path : str
        Path to the RTTM file to be read.

    Returns
    -------
    rttm : list
        List containing rows of RTTM file.
    """

    rttm = []
    with open(rttm_file_path, "r") as f:
        for line in f:
            entry = line[:-1]
            rttm.append(entry)
    return rttm


def write_rttm(segs_list, out_rttm_file):
    """
    Writes the segment list in RTTM format (A standard NIST format).

    Arguments
    ---------
    segs_list : list of list
        Each list contains [rec_id, seg_start, seg_end, spkr_id].
    out_rttm_file : str
        Path of the output RTTM file.
    """

    rttm = []
    rec_id = segs_list[0][0]

    for seg in segs_list:
        new_row = [
            "SPEAKER",
            rec_id,
            "0",
            str(round(seg[1], 4)),
            str(round(seg[2] - seg[1], 4)),
            "<NA>",
            "<NA>",
            seg[3],
            "<NA>",
            "<NA>",
        ]
        rttm.append(new_row)

    with open(out_rttm_file, "w") as f:
        for row in rttm:
            line_str = " ".join(row)
            f.write("%s\n" % line_str)


def do_AHC(diary_obj, out_rttm_file, rec_id, k_oracle=4, p_val=0.3):
    """
    Performs Agglomerative Hierarchical Clustering on embeddings.

    Arguments
    ---------
    diary_obj : EmbeddingMeta type
        Contains embeddings in diary_obj.stats and segment IDs in diary_obj.segset.
    out_rttm_file : str
        Path of the output RTTM file.
    rec_id : str
        Recording ID for the recording under processing.
    k : int
        Number of speaker (None, if it has to be estimated).
    pval : float
        `pval` for prunning affinity matrix. Used only when number of speakers
        are unknown. Note that this is just for experiment. Prefer Spectral clustering
        for better clustering results.
    """

    from sklearn.cluster import AgglomerativeClustering

    # p_val is the threshold_val (for AHC)
    diary_obj.norm_stats()

    # processing
    if k_oracle is not None:
        num_of_spk = k_oracle

        clustering = AgglomerativeClustering(
            n_clusters=num_of_spk,
            affinity="cosine",
            linkage="average", ).fit(diary_obj.stats)
        labels = clustering.labels_

    else:
        # Estimate num of using max eigen gap with `cos` affinity matrix.
        # This is just for experimentation.
        clustering = AgglomerativeClustering(
            n_clusters=None,
            affinity="cosine",
            linkage="average",
            distance_threshold=p_val, ).fit(diary_obj.stats)
        labels = clustering.labels_

    # Convert labels to speaker boundaries
    subseg_ids = diary_obj.segset
    lol = []

    for i in range(labels.shape[0]):
        spkr_id = rec_id + "_" + str(labels[i])

        sub_seg = subseg_ids[i]

        splitted = sub_seg.rsplit("_", 2)
        rec_id = str(splitted[0])
        sseg_start = float(splitted[1])
        sseg_end = float(splitted[2])

        a = [rec_id, sseg_start, sseg_end, spkr_id]
        lol.append(a)

    # Sorting based on start time of sub-segment
    lol.sort(key=lambda x: float(x[1]))

    # Merge and split in 2 simple steps: (i) Merge sseg of same speakers then (ii) split different speakers
    # Step 1: Merge adjacent sub-segments that belong to same speaker (or cluster)
    lol = merge_ssegs_same_speaker(lol)

    # Step 2: Distribute duration of adjacent overlapping sub-segments belonging to different speakers (or cluster)
    # Taking mid-point as the splitting time location.
    lol = distribute_overlap(lol)

    # logger.info("Completed diarizing " + rec_id)
    write_rttm(lol, out_rttm_file)


def do_spec_clustering(diary_obj, out_rttm_file, rec_id, k, pval, affinity_type,
                       n_neighbors):
    """
    Performs spectral clustering on embeddings. This function calls specific
    clustering algorithms as per affinity.

    Arguments
    ---------
    diary_obj : EmbeddingMeta type
        Contains embeddings in diary_obj.stats and segment IDs in diary_obj.segset.
    out_rttm_file : str
        Path of the output RTTM file.
    rec_id : str
        Recording ID for the recording under processing.
    k : int
        Number of speaker (None, if it has to be estimated).
    pval : float
        `pval` for prunning affinity matrix.
    affinity_type : str
        Type of similarity to be used to get affinity matrix (cos or nn).
    """

    if affinity_type == "cos":
        clust_obj = SpecClustUnorm(min_num_spkrs=2, max_num_spkrs=10)
        k_oracle = k  # use it only when oracle num of speakers
        clust_obj.do_spec_clust(diary_obj.stats, k_oracle, pval)
        labels = clust_obj.labels_
    else:
        clust_obj = SpecCluster(
            n_clusters=k,
            assign_labels="kmeans",
            random_state=1234,
            affinity="nearest_neighbors", )
        clust_obj.perform_sc(diary_obj.stats, n_neighbors)
        labels = clust_obj.labels_

    # Convert labels to speaker boundaries
    subseg_ids = diary_obj.segset
    lol = []

    for i in range(labels.shape[0]):
        spkr_id = rec_id + "_" + str(labels[i])

        sub_seg = subseg_ids[i]

        splitted = sub_seg.rsplit("_", 2)
        rec_id = str(splitted[0])
        sseg_start = float(splitted[1])
        sseg_end = float(splitted[2])

        a = [rec_id, sseg_start, sseg_end, spkr_id]
        lol.append(a)

    # Sorting based on start time of sub-segment
    lol.sort(key=lambda x: float(x[1]))

    # Merge and split in 2 simple steps: (i) Merge sseg of same speakers then (ii) split different speakers
    # Step 1: Merge adjacent sub-segments that belong to same speaker (or cluster)
    lol = merge_ssegs_same_speaker(lol)

    # Step 2: Distribute duration of adjacent overlapping sub-segments belonging to different speakers (or cluster)
    # Taking mid-point as the splitting time location.
    lol = distribute_overlap(lol)

    # logger.info("Completed diarizing " + rec_id)
    write_rttm(lol, out_rttm_file)


if __name__ == '__main__':

    parser = argparse.ArgumentParser(
        prog='python diarization.py --backend AHC', description='diarizing')
    parser.add_argument(
        '--sys_rttm_dir',
        required=False,
        help='Directory to store system RTTM files')
    parser.add_argument(
        '--ref_rttm_dir',
        required=False,
        help='Directory to store reference RTTM files')
    parser.add_argument(
        '--backend', default="AHC", help='type of backend, AHC or SC or kmeans')
    parser.add_argument(
        '--oracle_n_spkrs',
        default=True,
        type=strtobool,
        help='Oracle num of speakers')
    parser.add_argument(
        '--mic_type',
        default="Mix-Headset",
        help='Type of microphone to be used')
    parser.add_argument(
        '--affinity', default="cos", help='affinity matrix, cos or nn')
    parser.add_argument(
        '--max_subseg_dur',
        default=3.0,
        type=float,
        help='Duration in seconds of a subsegments to be prepared from larger segments'
    )
    parser.add_argument(
        '--overlap',
        default=1.5,
        type=float,
        help='Overlap duration in seconds between adjacent subsegments')

    args = parser.parse_args()

    pval = 0.3
    rec_id = "utt0001"
    n_neighbors = 10
    out_rttm_file = "./out.rttm"

    embeddings = np.empty(shape=[0, 32], dtype=np.float64)
    segset = []

    for i in range(10):
        seg = [rec_id + "_" + str(i) + "_" + str(i + 1)]
        segset = segset + seg
        emb = np.random.rand(1, 32)
        embeddings = np.concatenate((embeddings, emb), axis=0)

    segset = np.array(segset, dtype="|O")
    stat_obj = EmbeddingMeta(segset, embeddings)
    if args.oracle_n_spkrs is True:
        num_spkrs = 2

    if args.backend == "SC":
        print("begin SC ")
        do_spec_clustering(
            stat_obj,
            out_rttm_file,
            rec_id,
            num_spkrs,
            pval,
            args.affinity,
            n_neighbors, )
    if args.backend == "AHC":
        print("begin AHC ")
        do_AHC(stat_obj, out_rttm_file, rec_id, num_spkrs, pval)<|MERGE_RESOLUTION|>--- conflicted
+++ resolved
@@ -25,11 +25,7 @@
 import numpy as np
 import scipy
 import sklearn
-<<<<<<< HEAD
-from distutils.util import strtobool
 from scipy import linalg
-=======
->>>>>>> 0cde9f87
 from scipy import sparse
 from scipy.sparse.csgraph import connected_components
 from scipy.sparse.csgraph import laplacian as csgraph_laplacian
